# Copyright 2019 Google LLC. All Rights Reserved.
#
# Licensed under the Apache License, Version 2.0 (the "License");
# you may not use this file except in compliance with the License.
# You may obtain a copy of the License at
#
#     https://www.apache.org/licenses/LICENSE-2.0
#
# Unless required by applicable law or agreed to in writing, software
# distributed under the License is distributed on an "AS IS" BASIS,
# WITHOUT WARRANTIES OR CONDITIONS OF ANY KIND, either express or implied.
# See the License for the specific language governing permissions and
# limitations under the License.

from typing import Any, Dict, List, Sequence

from cirq import (
  circuits,
  ops,
  protocols,
  sim,
  study,
<<<<<<< HEAD
  SimulatesSamples,
=======
  value,
>>>>>>> b0183945
  SimulatesAmplitudes,
  SimulatesFinalState,
)

import numpy as np

from qsimcirq import qsim
import qsimcirq.qsim_circuit as qsimc


class QSimSimulatorState(sim.WaveFunctionSimulatorState):

    def __init__(self,
                 qsim_data: np.ndarray,
                 qubit_map: Dict[ops.Qid, int]):
      state_vector = qsim_data.view(np.complex64)
      super().__init__(state_vector=state_vector, qubit_map=qubit_map)


class QSimSimulatorTrialResult(sim.WaveFunctionTrialResult):

    def __init__(self,
                 params: study.ParamResolver,
                 measurements: Dict[str, np.ndarray],
                 final_simulator_state: QSimSimulatorState):
      super().__init__(params=params,
                       measurements=measurements,
                       final_simulator_state=final_simulator_state)


class QSimSimulator(SimulatesSamples, SimulatesAmplitudes, SimulatesFinalState):

  def __init__(self, qsim_options: dict = {}):
    if any(k in qsim_options for k in ('c', 'i')):
      raise ValueError(
          'Keys "c" & "i" are reserved for internal use and cannot be used in QSimCircuit instantiation.'
      )
    self.qsim_options = {'t': 1, 'v': 0}
    self.qsim_options.update(qsim_options)
    return

  def _run(
    self,
    circuit: circuits.Circuit,
    param_resolver: study.ParamResolver,
    repetitions: int) -> Dict[str, List[np.ndarray]]:
    """See definition in `cirq.SimulatesSamples`."""
    param_resolver = param_resolver or study.ParamResolver({})
    resolved_circuit = protocols.resolve_parameters(circuit, param_resolver)

    def measure_or_mixture(op):
        return protocols.is_measurement(op) or protocols.has_mixture(op)
    if circuit.are_all_matches_terminal(measure_or_mixture):
        return self._run_sweep_sample(resolved_circuit, repetitions)
    raise ValueError('QSimCircuit cannot handle non-terminal measurements.')

  def _run_sweep_sample(
    self,
    circuit: circuits.Circuit,
    repetitions: int) -> Dict[str, List[np.ndarray]]:

    trial_result = self.simulate_sweep(
        program=circuit,
        params=None,
        qubit_order=ops.QubitOrder.DEFAULT,
        initial_state=0
    )[0]

    step_result = sim.sparse_simulator.SparseSimulatorStep (
        state_vector=trial_result._final_simulator_state.state_vector,
        measurements=trial_result.measurements,
        qubit_map=trial_result._final_simulator_state.qubit_map,
        dtype=trial_result._final_simulator_state.state_vector.dtype
    )

    # We can ignore the mixtures since this is a run method which
    # does not return the state.
    measurement_ops = [op for _, op, _ in
                       circuit.findall_operations_with_gate_type(
                               ops.MeasurementGate)]
    return step_result.sample_measurement_ops(measurement_ops,
                                              repetitions)

  def compute_amplitudes_sweep(
      self,
      program: circuits.Circuit,
      bitstrings: Sequence[int],
      params: study.Sweepable,
      qubit_order: ops.QubitOrderOrList = ops.QubitOrder.DEFAULT,
  ) -> Sequence[Sequence[complex]]:
    """Computes the desired amplitudes using qsim.

      The initial state is assumed to be the all zeros state.

      Args:
          program: The circuit to simulate.
          bitstrings: The bitstrings whose amplitudes are desired, input as an
            string array where each string is formed from measured qubit values
            according to `qubit_order` from most to least significant qubit,
            i.e. in big-endian ordering.
          param_resolver: Parameters to run with the program.
          qubit_order: Determines the canonical ordering of the qubits. This is
            often used in specifying the initial state, i.e. the ordering of the
            computational basis states.

      Returns:
          List of amplitudes.
      """
    if not isinstance(program, qsimc.QSimCircuit):
      raise ValueError('{!r} is not a QSimCircuit'.format(program))

    n_qubits = len(program.all_qubits())
    bitstrings = [value.big_endian_int_to_bits(bitstring, bit_count=n_qubits)
                  for bitstring in bitstrings]
    # qsim numbers qubits in reverse order from cirq
    bitstrings = [bs[::-1] for bs in bitstrings]
    bitstrings = [''.join(str(b) for b in bs) for bs in bitstrings]

    options = {'i': '\n'.join(bitstrings)}
    options.update(self.qsim_options)

    param_resolvers = study.to_resolvers(params)

    trials_results = []
    for prs in param_resolvers:

      solved_circuit = protocols.resolve_parameters(program, prs)

      options['c'] = solved_circuit.translate_cirq_to_qsim(qubit_order)

      amplitudes = qsim.qsim_simulate(options)
      trials_results.append(amplitudes)

    return trials_results

  def simulate_sweep(
      self,
      program: circuits.Circuit,
      params: study.Sweepable,
      qubit_order: ops.QubitOrderOrList = ops.QubitOrder.DEFAULT,
      initial_state: Any = None,
  ) -> List['SimulationTrialResult']:
    """Simulates the supplied Circuit.

      This method returns a result which allows access to the entire
      wave function. In contrast to simulate, this allows for sweeping
      over different parameter values.

      Args:
          program: The circuit to simulate.
          params: Parameters to run with the program.
          qubit_order: Determines the canonical ordering of the qubits. This is
            often used in specifying the initial state, i.e. the ordering of the
            computational basis states.
          initial_state: The initial state for the simulation. The form of this
            state depends on the simulation implementation.  See documentation
            of the implementing class for details.

      Returns:
          List of SimulationTrialResults for this run, one for each
          possible parameter resolver.
      """
    if not isinstance(program, qsimc.QSimCircuit):
      raise ValueError('{!r} is not a QSimCircuit'.format(program))

    options = {}
    options.update(self.qsim_options)

    param_resolvers = study.to_resolvers(params)

    trials_results = []
    for prs in param_resolvers:
      solved_circuit = protocols.resolve_parameters(program, prs)

      options['c'] = solved_circuit.translate_cirq_to_qsim(qubit_order)
      ordered_qubits = ops.QubitOrder.as_qubit_order(qubit_order).order_for(
        solved_circuit.all_qubits())
      # qsim numbers qubits in reverse order from cirq
      ordered_qubits = list(reversed(ordered_qubits))

      qubit_map = {
        qubit: index for index, qubit in enumerate(ordered_qubits)
      }

      qsim_state = qsim.qsim_simulate_fullstate(options)
      assert qsim_state.dtype == np.float32
      assert qsim_state.ndim == 1
      final_state = QSimSimulatorState(qsim_state, qubit_map)
      # create result for this parameter
      # TODO: We need to support measurements.
      result = QSimSimulatorTrialResult(params=prs,
                                        measurements={},
                                        final_simulator_state=final_state)
      trials_results.append(result)

    return trials_results<|MERGE_RESOLUTION|>--- conflicted
+++ resolved
@@ -20,11 +20,8 @@
   protocols,
   sim,
   study,
-<<<<<<< HEAD
+  value,
   SimulatesSamples,
-=======
-  value,
->>>>>>> b0183945
   SimulatesAmplitudes,
   SimulatesFinalState,
 )
