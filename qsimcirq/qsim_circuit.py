--- conflicted
+++ resolved
@@ -153,78 +153,8 @@
     for moment in self:
       moment_length = 1
       for op in moment:
-<<<<<<< HEAD
-
-        qub_str = ""
-        for qub in op.qubits:
-          qub_str += "{} ".format(qubit_to_index_dict[qub])
-
-        qsim_gate = ""
-        qsim_params = ""
-        if isinstance(op.gate, cirq.ops.HPowGate)\
-                and op.gate.exponent == 1.0:
-          qsim_gate = "h"
-        elif isinstance(op.gate, cirq.ops.ZPowGate) \
-                and op.gate.exponent == 0.25:
-          qsim_gate = "t"
-        elif isinstance(op.gate, cirq.ops.XPowGate) \
-                and op.gate.exponent == 1.0:
-          qsim_gate = "x"
-        elif isinstance(op.gate, cirq.ops.YPowGate) \
-                and op.gate.exponent == 1.0:
-          qsim_gate = "y"
-        elif isinstance(op.gate, cirq.ops.ZPowGate) \
-                and op.gate.exponent == 1.0:
-          qsim_gate = "z"
-        elif isinstance(op.gate, cirq.ops.XPowGate) \
-                and op.gate.exponent == 0.5:
-          qsim_gate = "x_1_2"
-        elif isinstance(op.gate, cirq.ops.YPowGate) \
-                and op.gate.exponent == 0.5:
-          qsim_gate = "y_1_2"
-        elif isinstance(op.gate, cirq.ops.XPowGate):
-          qsim_gate = "rx"
-          qsim_params = str(op.gate.exponent*np.pi)
-        elif isinstance(op.gate, cirq.ops.YPowGate):
-          qsim_gate = "ry"
-          qsim_params = str(op.gate.exponent*np.pi)
-        elif isinstance(op.gate, cirq.ops.ZPowGate):
-          qsim_gate = "rz"
-          qsim_params = str(op.gate.exponent*np.pi)
-        elif isinstance(op.gate, cirq.ops.CZPowGate) \
-                and op.gate.exponent == 1.0:
-          qsim_gate = "cz"
-        elif isinstance(op.gate, cirq.ops.CNotPowGate) \
-                and op.gate.exponent == 1.0:
-          qsim_gate = "cnot"
-        elif isinstance(op.gate, cirq.ops.ISwapPowGate) \
-                and op.gate.exponent == 1.0:
-          qsim_gate = "is"
-        elif isinstance(op.gate, cirq.ops.CZPowGate):
-          qsim_gate = "cp"
-          qsim_params = str(op.gate.exponent*np.pi)
-        elif isinstance(op.gate, cirq.ops.FSimGate):
-          qsim_gate = "fs"
-          qsim_params = "{} {}".format(op.gate.theta, op.gate.phi)
-        elif isinstance(op.gate, cirq.ops.identity.IdentityGate) \
-                and op.gate.num_qubits() == 1:
-          qsim_gate = "id1"
-        elif isinstance(op.gate, cirq.ops.identity.IdentityGate) \
-                and op.gate.num_qubits() == 2:
-          qsim_gate = "id2"
-        elif isinstance(op.gate, cirq.ops.MeasurementGate):
+        if isinstance(op.gate, cirq.ops.MeasurementGate):
           continue
-        else:
-          raise ValueError("{!r} No translation for ".format(op))
-
-        # The moment is missing
-        qsim_gate = "{} {} {} {}".format(mi, qsim_gate, qub_str.strip(),
-                                         qsim_params.strip())
-        circuit_data.append(qsim_gate.strip())
-
-    circuit_data.insert(0, str(len(ordered_qubits)))
-    return "\n".join(circuit_data)
-=======
         qsim_ops = cirq.decompose(
           op, keep=lambda x: _cirq_gate_kind(x.gate) != None)
         moment_length = max(moment_length, len(qsim_ops))
@@ -249,5 +179,76 @@
             qsim.add_gate(gate_kind, time, qubits, params, qsim_circuit)
       time_offset += moment_length
 
+# <<<<<<< HEAD
+#         qub_str = ""
+#         for qub in op.qubits:
+#           qub_str += "{} ".format(qubit_to_index_dict[qub])
+#
+#         qsim_gate = ""
+#         qsim_params = ""
+#         if isinstance(op.gate, cirq.ops.HPowGate)\
+#                 and op.gate.exponent == 1.0:
+#           qsim_gate = "h"
+#         elif isinstance(op.gate, cirq.ops.ZPowGate) \
+#                 and op.gate.exponent == 0.25:
+#           qsim_gate = "t"
+#         elif isinstance(op.gate, cirq.ops.XPowGate) \
+#                 and op.gate.exponent == 1.0:
+#           qsim_gate = "x"
+#         elif isinstance(op.gate, cirq.ops.YPowGate) \
+#                 and op.gate.exponent == 1.0:
+#           qsim_gate = "y"
+#         elif isinstance(op.gate, cirq.ops.ZPowGate) \
+#                 and op.gate.exponent == 1.0:
+#           qsim_gate = "z"
+#         elif isinstance(op.gate, cirq.ops.XPowGate) \
+#                 and op.gate.exponent == 0.5:
+#           qsim_gate = "x_1_2"
+#         elif isinstance(op.gate, cirq.ops.YPowGate) \
+#                 and op.gate.exponent == 0.5:
+#           qsim_gate = "y_1_2"
+#         elif isinstance(op.gate, cirq.ops.XPowGate):
+#           qsim_gate = "rx"
+#           qsim_params = str(op.gate.exponent*np.pi)
+#         elif isinstance(op.gate, cirq.ops.YPowGate):
+#           qsim_gate = "ry"
+#           qsim_params = str(op.gate.exponent*np.pi)
+#         elif isinstance(op.gate, cirq.ops.ZPowGate):
+#           qsim_gate = "rz"
+#           qsim_params = str(op.gate.exponent*np.pi)
+#         elif isinstance(op.gate, cirq.ops.CZPowGate) \
+#                 and op.gate.exponent == 1.0:
+#           qsim_gate = "cz"
+#         elif isinstance(op.gate, cirq.ops.CNotPowGate) \
+#                 and op.gate.exponent == 1.0:
+#           qsim_gate = "cnot"
+#         elif isinstance(op.gate, cirq.ops.ISwapPowGate) \
+#                 and op.gate.exponent == 1.0:
+#           qsim_gate = "is"
+#         elif isinstance(op.gate, cirq.ops.CZPowGate):
+#           qsim_gate = "cp"
+#           qsim_params = str(op.gate.exponent*np.pi)
+#         elif isinstance(op.gate, cirq.ops.FSimGate):
+#           qsim_gate = "fs"
+#           qsim_params = "{} {}".format(op.gate.theta, op.gate.phi)
+#         elif isinstance(op.gate, cirq.ops.identity.IdentityGate) \
+#                 and op.gate.num_qubits() == 1:
+#           qsim_gate = "id1"
+#         elif isinstance(op.gate, cirq.ops.identity.IdentityGate) \
+#                 and op.gate.num_qubits() == 2:
+#           qsim_gate = "id2"
+#         elif isinstance(op.gate, cirq.ops.MeasurementGate):
+#           continue
+#         else:
+#           raise ValueError("{!r} No translation for ".format(op))
+#
+#         # The moment is missing
+#         qsim_gate = "{} {} {} {}".format(mi, qsim_gate, qub_str.strip(),
+#                                          qsim_params.strip())
+#         circuit_data.append(qsim_gate.strip())
+#
+#     circuit_data.insert(0, str(len(ordered_qubits)))
+#     return "\n".join(circuit_data)
+# =======
     return qsim_circuit
->>>>>>> 919e9148
+# >>>>>>> upstream/master