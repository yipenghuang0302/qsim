# Copyright 2019 Google LLC. All Rights Reserved.
#
# Licensed under the Apache License, Version 2.0 (the "License");
# you may not use this file except in compliance with the License.
# You may obtain a copy of the License at
#
#     https://www.apache.org/licenses/LICENSE-2.0
#
# Unless required by applicable law or agreed to in writing, software
# distributed under the License is distributed on an "AS IS" BASIS,
# WITHOUT WARRANTIES OR CONDITIONS OF ANY KIND, either express or implied.
# See the License for the specific language governing permissions and
# limitations under the License.

import numpy as np

import cirq
from qsimcirq import qsim


def _cirq_gate_kind(gate):
  if isinstance(gate, cirq.ops.identity.IdentityGate):
    if gate.num_qubits() == 1:
      return qsim.kI
    if gate.num_qubits() == 2:
      return qsim.kI2
    raise NotImplementedError(
      f'Received identity on {gate.num_qubits()} qubits; '
      + 'only 1- or 2-qubit gates are supported.')
  if isinstance(gate, cirq.ops.XPowGate):
    # cirq.rx also uses this path.
    if gate.exponent == 1:
      return qsim.kX
    return qsim.kXPowGate
  if isinstance(gate, cirq.ops.YPowGate):
    # cirq.ry also uses this path.
    if gate.exponent == 1:
      return qsim.kY
    return qsim.kYPowGate
  if isinstance(gate, cirq.ops.ZPowGate):
    # cirq.rz also uses this path.
    if gate.exponent == 1:
      return qsim.kZ
    if gate.exponent == 0.5:
      return qsim.kS
    if gate.exponent == 0.25:
      return qsim.kT
    return qsim.kZPowGate
  if isinstance(gate, cirq.ops.HPowGate):
    if gate.exponent == 1:
      return qsim.kH
    return qsim.kHPowGate
  if isinstance(gate, cirq.ops.CZPowGate):
    if gate.exponent == 1:
      return qsim.kCZ
    return qsim.kCZPowGate
  if isinstance(gate, cirq.ops.CXPowGate):
    if gate.exponent == 1:
      return qsim.kCX
    return qsim.kCXPowGate
  if isinstance(gate, cirq.ops.PhasedXPowGate):
    return qsim.kPhasedXPowGate
  if isinstance(gate, cirq.ops.PhasedXZGate):
    return qsim.kPhasedXZGate
  if isinstance(gate, cirq.ops.XXPowGate):
    if gate.exponent == 1:
      return qsim.kXX
    return qsim.kXXPowGate
  if isinstance(gate, cirq.ops.YYPowGate):
    if gate.exponent == 1:
      return qsim.kYY
    return qsim.kYYPowGate
  if isinstance(gate, cirq.ops.ZZPowGate):
    if gate.exponent == 1:
      return qsim.kZZ
    return qsim.kZZPowGate
  if isinstance(gate, cirq.ops.SwapPowGate):
    if gate.exponent == 1:
      return qsim.kSWAP
    return qsim.kSwapPowGate
  if isinstance(gate, cirq.ops.ISwapPowGate):
    # cirq.riswap also uses this path.
    if gate.exponent == 1:
      return qsim.kISWAP
    return qsim.kISwapPowGate
  if isinstance(gate, cirq.ops.PhasedISwapPowGate):
    # cirq.givens also uses this path.
    return qsim.kPhasedISwapPowGate
  if isinstance(gate, cirq.ops.FSimGate):
    return qsim.kFSimGate
  if isinstance(gate, cirq.ops.MatrixGate):
    if gate.num_qubits() == 1:
      return qsim.kMatrixGate1
    if gate.num_qubits() == 2:
      return qsim.kMatrixGate2
    raise NotImplementedError(
      f'Received matrix on {gate.num_qubits()} qubits; '
      + 'only 1- or 2-qubit gates are supported.')
<<<<<<< HEAD
=======
  if isinstance(gate, cirq.ops.MeasurementGate):
    # needed to inherit SimulatesSamples in sims
    return qsim.kMeasurement
>>>>>>> 679de5ec
  # Unrecognized gates will be decomposed.
  return None


class QSimCircuit(cirq.Circuit):

  def __init__(self,
               cirq_circuit: cirq.Circuit,
               device: cirq.devices = cirq.devices.UNCONSTRAINED_DEVICE,
               allow_decomposition: bool = False):

    if allow_decomposition:
      super().__init__([], device=device)
      for moment in cirq_circuit:
        for op in moment:
          # This should call decompose on the gates
          self.append(op)
    else:
      super().__init__(cirq_circuit, device=device)

  def __eq__(self, other):
    if not isinstance(other, QSimCircuit):
      return False
    # equality is tested, for the moment, for cirq.Circuit
    return super().__eq__(other)

  def _resolve_parameters_(self, param_resolver: cirq.study.ParamResolver):

    qsim_circuit = super()._resolve_parameters_(param_resolver)

    qsim_circuit.device = self.device

    return qsim_circuit

  def translate_cirq_to_qsim(
      self,
      qubit_order: cirq.ops.QubitOrderOrList = cirq.ops.QubitOrder.DEFAULT
  ) -> qsim.Circuit:
    """
        Translates this Cirq circuit to the qsim representation.
        :qubit_order: Ordering of qubits
        :return: a C++ qsim Circuit object
        """

    qsim_circuit = qsim.Circuit()
    qsim_circuit.num_qubits = len(self.all_qubits())
    ordered_qubits = cirq.ops.QubitOrder.as_qubit_order(qubit_order).order_for(
        self.all_qubits())

    # qsim numbers qubits in reverse order from cirq
    ordered_qubits = list(reversed(ordered_qubits))

    qubit_to_index_dict = {q: i for i, q in enumerate(ordered_qubits)}
    time_offset = 0
    for moment in self:
      moment_length = 1
      for op in moment:
        qsim_ops = cirq.decompose(
          op, keep=lambda x: _cirq_gate_kind(x.gate) != None)
        moment_length = max(moment_length, len(qsim_ops))

        for gi, qsim_op in enumerate(qsim_ops):
          gate_kind = _cirq_gate_kind(qsim_op.gate)
          time = time_offset + gi
          qubits = [qubit_to_index_dict[q] for q in qsim_op.qubits]
          params = {
            p.strip('_'): val for p, val in vars(qsim_op.gate).items()
            if isinstance(val, float)
          }
          if gate_kind == qsim.kMatrixGate1:
            qsim.add_matrix1(time, qubits,
                             cirq.unitary(qsim_op.gate).tolist(),
                             qsim_circuit)
          elif gate_kind == qsim.kMatrixGate2:
            qsim.add_matrix2(time, qubits,
                             cirq.unitary(qsim_op.gate).tolist(),
                             qsim_circuit)
          else:
            qsim.add_gate(gate_kind, time, qubits, params, qsim_circuit)
      time_offset += moment_length

    return qsim_circuit<|MERGE_RESOLUTION|>--- conflicted
+++ resolved
@@ -96,12 +96,9 @@
     raise NotImplementedError(
       f'Received matrix on {gate.num_qubits()} qubits; '
       + 'only 1- or 2-qubit gates are supported.')
-<<<<<<< HEAD
-=======
   if isinstance(gate, cirq.ops.MeasurementGate):
     # needed to inherit SimulatesSamples in sims
     return qsim.kMeasurement
->>>>>>> 679de5ec
   # Unrecognized gates will be decomposed.
   return None
 
