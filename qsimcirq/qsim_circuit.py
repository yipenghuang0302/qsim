--- conflicted
+++ resolved
@@ -268,11 +268,11 @@
 
   def _resolve_parameters_(self, param_resolver: cirq.study.ParamResolver, recursive: bool):
     return QSimCircuit(
-<<<<<<< HEAD
-      super()._resolve_parameters_(param_resolver,recursive), device=self.device)
-=======
+# <<<<<<< HEAD
+#       super()._resolve_parameters_(param_resolver,recursive), device=self.device)
+# =======
       cirq.resolve_parameters(super(), param_resolver), device=self.device)
->>>>>>> f729d832
+# >>>>>>> upstream/master
 
   def translate_cirq_to_qsim(
       self,
