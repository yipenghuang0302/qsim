--- conflicted
+++ resolved
@@ -240,8 +240,6 @@
         Cirq::FSimGate<float>::Create(time, qubits[0], qubits[1],
                                       params.at("theta"), params.at("phi")));
       break;
-<<<<<<< HEAD
-=======
     case Cirq::kMeasurement: {
       std::vector<unsigned> qubits_;
       for (unsigned i = 0; i < qubits.size(); i++){
@@ -251,7 +249,6 @@
         gate::Measurement<Cirq::GateCirq<float>>::Create(time, std::move(qubits_)));
       }
       break;
->>>>>>> 679de5ec
     // Matrix gates are handled in the add_matrix methods below.
     default:
       throw std::invalid_argument("GateKind not supported.");
